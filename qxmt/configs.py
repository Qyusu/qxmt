import sys
from pathlib import Path
from typing import Any, Literal, Optional

if sys.version_info >= (3, 11):
    from typing import Self
else:
    from typing_extensions import Self

import yaml
from pydantic import BaseModel, ConfigDict, Field, field_validator, model_validator

from qxmt.constants import PROJECT_ROOT_DIR


class GlobalSettingsConfig(BaseModel):
    model_config = ConfigDict(frozen=True, extra="forbid")
    random_seed: int
<<<<<<< HEAD
    model_type: Literal["kernel", "vqe"]
    task_type: Optional[Literal["classification", "regression"]] = None

    @model_validator(mode="after")
    def check_task_type_for_kernel(self) -> Any:
        if self.model_type == "kernel" and self.task_type is None:
            raise ValueError("task_type must be specified when model_type is 'kernel'")
        return self
=======
    model_type: Literal["qkernel"]
    task_type: Literal["classification", "regression"]
>>>>>>> f38d5e99


class OpenMLConfig(BaseModel):
    model_config = ConfigDict(extra="forbid")

    name: Optional[str] = None
    id: Optional[int] = None
    return_format: str = "numpy"
    save_path: Optional[Path | str] = None

    def model_post_init(self, __context: dict[str, Any]) -> None:
        if (self.save_path is not None) and (not Path(self.save_path).is_absolute()):
            self.save_path = PROJECT_ROOT_DIR / self.save_path


class FileConfig(BaseModel):
    model_config = ConfigDict(extra="forbid")

    data_path: Path | str
    label_path: Optional[Path | str]
    label_name: Optional[str]

    def model_post_init(self, __context: dict[str, Any]) -> None:
        if not Path(self.data_path).is_absolute():
            self.data_path = PROJECT_ROOT_DIR / self.data_path

        if (self.label_path is not None) and not Path(self.label_path).is_absolute():
            self.label_path = PROJECT_ROOT_DIR / self.label_path


class GenerateDataConfig(BaseModel):
    model_config = ConfigDict(extra="forbid")

    generate_method: Literal["linear"]
    params: Optional[dict[str, Any]] = {}


class SplitConfig(BaseModel):
    model_config = ConfigDict(extra="forbid")

    train_ratio: float = Field(ge=0.0, le=1.0)
    validation_ratio: float = Field(ge=0.0, le=1.0, default=0.0)
    test_ratio: float = Field(ge=0.0, le=1.0)
    shuffle: bool = Field(default=True)

    @model_validator(mode="after")
<<<<<<< HEAD
    def check_ratio(self) -> Any:
=======
    def check_ratio(self) -> Self:
>>>>>>> f38d5e99
        ratios = [self.train_ratio, self.validation_ratio, self.test_ratio]
        if sum(ratios) != 1:
            raise ValueError("The sum of the ratios must be 1.")
        return self


class DatasetConfig(BaseModel):
    model_config = ConfigDict(extra="forbid")

    openml: Optional[OpenMLConfig] = None  # only need when use openml dataset
    file: Optional[FileConfig] = None  # only need when use file dataset
    generate: Optional[GenerateDataConfig] = None  # only need when use generated dataset
    split: SplitConfig
    features: Optional[list[str]] = None
    raw_preprocess_logic: Optional[list[dict[str, Any]] | dict[str, Any]] = None
    transform_logic: Optional[list[dict[str, Any]] | dict[str, Any]] = None


class DeviceConfig(BaseModel):
    model_config = ConfigDict(extra="forbid")

    platform: str
    device_name: str
    backend_name: Optional[str] = None
    n_qubits: int
    shots: Optional[int] = None
    random_seed: Optional[int] = None
    save_shots_results: bool = False

    @field_validator("shots")
    def check_shots(cls, value: int) -> int:
        if (value is not None) and (value < 1):
            raise ValueError("shots must be greater than or equal to 1")
        return value

    @model_validator(mode="after")
<<<<<<< HEAD
    def check_save_shots(self) -> Any:
=======
    def check_save_shots(self) -> Self:
>>>>>>> f38d5e99
        if (self.shots is None) and (self.save_shots_results):
            raise ValueError('The "shots" must be set to save the shot results.')
        return self


class FeatureMapConfig(BaseModel):
    model_config = ConfigDict(frozen=True, extra="forbid")

    module_name: str
    implement_name: str
    params: Optional[dict[str, Any]] = None


class KernelConfig(BaseModel):
    model_config = ConfigDict(frozen=True, extra="forbid")

    module_name: str
    implement_name: str
    params: Optional[dict[str, Any]] = None


class ModelConfig(BaseModel):
    model_config = ConfigDict(frozen=True, extra="forbid")

    name: str
    params: dict[str, Any]
    feature_map: Optional[FeatureMapConfig] = None
    kernel: Optional[KernelConfig] = None


class EvaluationConfig(BaseModel):
    model_config = ConfigDict(frozen=True, extra="forbid")

    default_metrics: list[str]
    custom_metrics: Optional[list[dict[str, Any]]] = None


class ExperimentConfig(BaseModel):
    model_config = ConfigDict(frozen=True, extra="forbid")

    path: Path | str = ""
    description: str = ""
    global_settings: GlobalSettingsConfig
    dataset: DatasetConfig
    device: DeviceConfig
    feature_map: Optional[FeatureMapConfig] = None
    kernel: Optional[KernelConfig] = None
    model: ModelConfig
    evaluation: EvaluationConfig

    def __init__(self, **data: Any) -> None:
        """Initialize the experiment configuration.

        Case 1:
            Load the configuration from a file path.
            This case the data is a dictionary with a single key "path".
        Case 2:
            Load the configuration from a dictionary.
            This case the data is a dictionary with the configuration data.
        """
        if list(data.keys()) == ["path"]:
            config = self.load_from_path(data.get("path", ""))
            data.update(config)
        super().__init__(**data)

    def load_from_path(self, path: str) -> dict[str, Any]:
        with open(path, "r") as file:
            config = yaml.safe_load(file)

        if config is None:
            raise ValueError(f'The configuration file is empty. (path="{path}")')

        return {
            "description": config.get("description"),
            "global_settings": config.get("global_settings"),
            "dataset": config.get("dataset"),
            "device": config.get("device"),
            "feature_map": config.get("feature_map"),
            "kernel": config.get("kernel"),
            "model": config.get("model"),
            "evaluation": config.get("evaluation"),
        }<|MERGE_RESOLUTION|>--- conflicted
+++ resolved
@@ -16,19 +16,14 @@
 class GlobalSettingsConfig(BaseModel):
     model_config = ConfigDict(frozen=True, extra="forbid")
     random_seed: int
-<<<<<<< HEAD
     model_type: Literal["kernel", "vqe"]
-    task_type: Optional[Literal["classification", "regression"]] = None
+    task_type: Literal["classification", "regression"]
 
     @model_validator(mode="after")
     def check_task_type_for_kernel(self) -> Any:
         if self.model_type == "kernel" and self.task_type is None:
             raise ValueError("task_type must be specified when model_type is 'kernel'")
         return self
-=======
-    model_type: Literal["qkernel"]
-    task_type: Literal["classification", "regression"]
->>>>>>> f38d5e99
 
 
 class OpenMLConfig(BaseModel):
@@ -75,11 +70,7 @@
     shuffle: bool = Field(default=True)
 
     @model_validator(mode="after")
-<<<<<<< HEAD
-    def check_ratio(self) -> Any:
-=======
     def check_ratio(self) -> Self:
->>>>>>> f38d5e99
         ratios = [self.train_ratio, self.validation_ratio, self.test_ratio]
         if sum(ratios) != 1:
             raise ValueError("The sum of the ratios must be 1.")
@@ -116,11 +107,7 @@
         return value
 
     @model_validator(mode="after")
-<<<<<<< HEAD
-    def check_save_shots(self) -> Any:
-=======
     def check_save_shots(self) -> Self:
->>>>>>> f38d5e99
         if (self.shots is None) and (self.save_shots_results):
             raise ValueError('The "shots" must be set to save the shot results.')
         return self
