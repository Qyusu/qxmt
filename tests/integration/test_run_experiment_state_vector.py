import platform
from pathlib import Path

import pandas as pd
import pytest
from pandas.testing import assert_frame_equal

import qxmt
from qxmt.configs import ExperimentConfig
from qxmt.datasets import Dataset
from qxmt.experiment import RunArtifact, RunRecord
from qxmt.models import BaseMLModel


class TestRunExperiment:
    def test_run_experiment_by_state_vector_simulator_from_config_file(self, tmp_path: Path) -> None:
        experiment = qxmt.Experiment(
            name="integration_test_by_state_vector_simulator_from_config_file",
            root_experiment_dirc=tmp_path / "experiments",
            desc="""
            This is an integration test for running an experiment by the state vector simulator from config file.
            """,
            auto_gen_mode=False,
        ).init()

        # check to create the experiment directory
        assert (tmp_path / "experiments/integration_test_by_state_vector_simulator_from_config_file").exists()

        # run by config file
        config_path = "tests/integration/configs/state_vector_simulator.yaml"
        artifact, result = experiment.run(config_source=config_path)

        # check return values
        assert isinstance(artifact, RunArtifact)
        assert artifact.run_id == 1
        assert isinstance(artifact.dataset, Dataset)
        assert isinstance(artifact.model, BaseMLModel)
        assert isinstance(result, RunRecord)
        assert len(experiment.exp_db.runs) == 1  # type: ignore

        # check saved artifacts
        assert (
            tmp_path / "experiments/integration_test_by_state_vector_simulator_from_config_file/run_1/config.yaml"
        ).exists()
        assert (
            tmp_path / "experiments/integration_test_by_state_vector_simulator_from_config_file/run_1/model.pkl"
        ).exists()
        assert not (
            tmp_path / "experiments/integration_test_by_state_vector_simulator_from_config_file/run_1/shots.h5"
        ).exists()

        # check update run id
        artifact, result = experiment.run(config_source=config_path)
        assert artifact.run_id == 2
        assert len(experiment.exp_db.runs) == 2  # type: ignore

        # check saved artifacts
        assert (
            tmp_path / "experiments/integration_test_by_state_vector_simulator_from_config_file/run_2/config.yaml"
        ).exists()
        assert (
            tmp_path / "experiments/integration_test_by_state_vector_simulator_from_config_file/run_2/model.pkl"
        ).exists()
        assert not (
            tmp_path / "experiments/integration_test_by_state_vector_simulator_from_config_file/run_2/shots.h5"
        ).exists()

    @pytest.mark.parametrize(
        "device_name, kernel_name",
        [
            pytest.param(
                "default.qubit",
                "FidelityKernel",
                id="default.qubit and FidelityKernel",
            ),
            pytest.param(
                "lightling.qubit",
                "FidelityKernel",
                id="lightling.qubit and FidelityKernel",
            ),
            pytest.param(
                "qulacs.simulator",
                "FidelityKernel",
                id="qulacs.simulator and FidelityKernel",
            ),
        ],
    )
    def test_run_experiment_by_state_vector_simulator_from_config_instance(
        self, device_name: str, kernel_name: str, tmp_path: Path
    ) -> None:
        experiment = qxmt.Experiment(
            name="integration_test_by_state_vector_simulator_from_config_instance",
            root_experiment_dirc=tmp_path / "experiments",
            desc="""
            This is an integration test for running an experiment by the state vector simulator from config instance.
            """,
            auto_gen_mode=False,
        ).init()

        # update config
        base_config_path = "tests/integration/configs/state_vector_simulator.yaml"
        base_config = ExperimentConfig(path=base_config_path)
        config = base_config.model_copy(update={"device.name": device_name, "kernel.implement_name": kernel_name})
        _, _ = experiment.run(config_source=config)

        # get result dataframe
        # compare up to 2 decimal places
        result_df = experiment.runs_to_dataframe().round(2)
<<<<<<< HEAD
        expected_df = pd.DataFrame(
            # {
            #     "run_id": [1],
            #     "accuracy": [0.45],
            #     "precision": [0.57],
            #     "recall": [0.36],
            #     "f1_score": [0.37],
            # }
            {
                "run_id": [1],
                "accuracy": [0.50],
                "precision": [0.30],
                "recall": [0.41],
                "f1_score": [0.35],
            }
        ).round(2)
        print(result_df)
=======
        if platform.machine() == "x86_64":
            expected_df = pd.DataFrame(
                {
                    "run_id": [1],
                    "accuracy": [0.45],
                    "precision": [0.57],
                    "recall": [0.36],
                    "f1_score": [0.37],
                }
            ).round(2)
        elif platform.machine() == "arm64":
            expected_df = pd.DataFrame(
                {
                    "run_id": [1],
                    "accuracy": [0.50],
                    "precision": [0.30],
                    "recall": [0.41],
                    "f1_score": [0.35],
                }
            ).round(2)
        else:
            raise ValueError(f"Unsupported architecture: {platform.machine()}")

>>>>>>> 9ac8e115
        assert_frame_equal(result_df, expected_df)<|MERGE_RESOLUTION|>--- conflicted
+++ resolved
@@ -106,25 +106,6 @@
         # get result dataframe
         # compare up to 2 decimal places
         result_df = experiment.runs_to_dataframe().round(2)
-<<<<<<< HEAD
-        expected_df = pd.DataFrame(
-            # {
-            #     "run_id": [1],
-            #     "accuracy": [0.45],
-            #     "precision": [0.57],
-            #     "recall": [0.36],
-            #     "f1_score": [0.37],
-            # }
-            {
-                "run_id": [1],
-                "accuracy": [0.50],
-                "precision": [0.30],
-                "recall": [0.41],
-                "f1_score": [0.35],
-            }
-        ).round(2)
-        print(result_df)
-=======
         if platform.machine() == "x86_64":
             expected_df = pd.DataFrame(
                 {
@@ -148,5 +129,4 @@
         else:
             raise ValueError(f"Unsupported architecture: {platform.machine()}")
 
->>>>>>> 9ac8e115
         assert_frame_equal(result_df, expected_df)